--- conflicted
+++ resolved
@@ -35,13 +35,8 @@
 [dev-dependencies]
 byteorder = "1.3.1"
 env_logger = "0.7.1"
-<<<<<<< HEAD
 sha2 = "0.10.2"
-tempdir = "0.3.7"
-=======
-rust-crypto = "^0.2.36"
 tempfile = "3.3"
->>>>>>> 64a4d4da
 rand = "0.7.3"
 criterion = "0.3"
 
