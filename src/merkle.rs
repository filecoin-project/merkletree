use std::marker::PhantomData;
use std::path::PathBuf;
use std::sync::{Arc, RwLock};

use anyhow::{Context, Result};
use log::debug;
use rayon::prelude::*;
use typenum::marker_traits::Unsigned;
use typenum::{U0, U2};

use crate::hash::{Algorithm, Hashable};
use crate::proof::Proof;
use crate::store::{
    ExternalReader, LevelCacheStore, ReplicaConfig, Store, StoreConfig, VecStore, BUILD_CHUNK_NODES,
};

// Number of batched nodes processed and stored together when
// populating from the data leaves.
pub const BUILD_DATA_BLOCK_SIZE: usize = 64 * BUILD_CHUNK_NODES;

/// Merkle Tree.
///
/// All leafs and nodes are stored in a linear array (vec).
///
/// A merkle tree is a tree in which every non-leaf node is the hash of its
/// child nodes. A diagram depicting how it works:
///
/// ```text
///         root = h1234 = h(h12 + h34)
///        /                           \
///  h12 = h(h1 + h2)            h34 = h(h3 + h4)
///   /            \              /            \
/// h1 = h(tx1)  h2 = h(tx2)    h3 = h(tx3)  h4 = h(tx4)
/// ```
///
/// In memory layout:
///
/// ```text
///     [h1 h2 h3 h4 h12 h34 root]
/// ```
///
/// Merkle root is always the last element in the array.
///
/// The number of inputs must always be a power of two.
///
/// This tree structure can consist of at most 3 layers of trees (of
/// arity U, N and R, from bottom to top).
///
/// This structure ties together multiple Merkle Trees and allows
/// supported properties of the Merkle Trees across it.  The
/// significance of this class is that it allows an arbitrary number
/// of sub-trees to be constructed and proven against.
///
/// To show an example, this structure can be used to create a single
/// tree composed of 3 sub-trees, each that have branching factors /
/// arity of 4.  Graphically, this may look like this:
///
/// ```text
///                O
///       ________/|\_________
///      /         |          \
///     O          O           O
///  / / \ \    / / \ \     / / \ \
/// O O  O  O  O O  O  O   O O  O  O
///
///
/// At most, one more layer (top layer) can be constructed to group a
/// number of the above sub-tree structures (not pictured).
///
/// BaseTreeArity is the arity of the base layer trees [bottom].
/// SubTreeArity is the arity of the sub-tree layer of trees [middle].
/// TopTreeArity is the arity of the top layer of trees [top].
///
/// With N and R defaulting to 0, the tree performs as a single base
/// layer merkle tree without layers (i.e. a conventional merkle
/// tree).

#[derive(Clone, Eq, PartialEq)]
#[allow(clippy::enum_variant_names)]
enum Data<E: Element, A: Algorithm<E>, S: Store<E>, BaseTreeArity: Unsigned, SubTreeArity: Unsigned>
{
    /// A BaseTree contains a single Store.
    BaseTree(S),

    /// A SubTree contains a list of BaseTrees.
    SubTree(Vec<MerkleTree<E, A, S, BaseTreeArity>>),

    /// A TopTree contains a list of SubTrees.
    TopTree(Vec<MerkleTree<E, A, S, BaseTreeArity, SubTreeArity>>),
}

impl<E: Element, A: Algorithm<E>, S: Store<E>, BaseTreeArity: Unsigned, SubTreeArity: Unsigned>
    Data<E, A, S, BaseTreeArity, SubTreeArity>
{
    /// Read-only access to the BaseTree store.
    fn store(&self) -> Option<&S> {
        match self {
            Data::BaseTree(s) => Some(s),
            _ => None,
        }
    }

    /// Mutable access to the BaseTree store.
    fn store_mut(&mut self) -> Option<&mut S> {
        match self {
            Data::BaseTree(s) => Some(s),
            _ => None,
        }
    }

    /// Access to the list of SubTrees.
    #[allow(clippy::type_complexity)]
    fn sub_trees(&self) -> Option<&Vec<MerkleTree<E, A, S, BaseTreeArity, SubTreeArity>>> {
        match self {
            Data::TopTree(s) => Some(s),
            _ => None,
        }
    }

    // Access to the list of BaseTrees.
    fn base_trees(&self) -> Option<&Vec<MerkleTree<E, A, S, BaseTreeArity>>> {
        match self {
            Data::SubTree(s) => Some(s),
            _ => None,
        }
    }
}
impl<E: Element, A: Algorithm<E>, S: Store<E>, BaseTreeArity: Unsigned, SubTreeArity: Unsigned>
    std::fmt::Debug for Data<E, A, S, BaseTreeArity, SubTreeArity>
{
    fn fmt(&self, f: &mut std::fmt::Formatter<'_>) -> std::fmt::Result {
        f.debug_struct("enum Data").finish()
    }
}

#[allow(clippy::type_complexity)]
#[derive(Clone, Eq, PartialEq)]
pub struct MerkleTree<E, A, S, BaseTreeArity = U2, SubTreeArity = U0, TopTreeArity = U0>
where
    E: Element,
    A: Algorithm<E>,
    S: Store<E>,
    BaseTreeArity: Unsigned,
    SubTreeArity: Unsigned,
    TopTreeArity: Unsigned,
{
    data: Data<E, A, S, BaseTreeArity, SubTreeArity>,
    leafs: usize,
    len: usize,

    // Note: The former 'upstream' merkle_light project uses 'height'
    // (with regards to the tree property) incorrectly, so we've
    // renamed it since it's actually a 'row_count'.  For example, a
    // tree with 2 leaf nodes and a single root node has a height of
    // 1, but a row_count of 2.
    //
    // Internally, this code considers only the row_count.
    row_count: usize,

    // Cache with the `root` of the tree built from `data`. This allows to
    // not access the `Store` (e.g., access to disks in `DiskStore`).
    root: E,

    _a: PhantomData<A>,
    _e: PhantomData<E>,
    _bta: PhantomData<BaseTreeArity>,
    _sta: PhantomData<SubTreeArity>,
    _tta: PhantomData<TopTreeArity>,
}

impl<
        E: Element,
        A: Algorithm<E>,
        S: Store<E>,
        BaseTreeArity: Unsigned,
        SubTreeArity: Unsigned,
        TopTreeArity: Unsigned,
    > std::fmt::Debug for MerkleTree<E, A, S, BaseTreeArity, SubTreeArity, TopTreeArity>
{
    fn fmt(&self, f: &mut std::fmt::Formatter<'_>) -> std::fmt::Result {
        f.debug_struct("MerkleTree")
            .field("data", &self.data)
            .field("leafs", &self.leafs)
            .field("len", &self.len)
            .field("row_count", &self.row_count)
            .field("root", &self.root)
            .finish()
    }
}

/// Element stored in the merkle tree.
pub trait Element: Ord + Clone + AsRef<[u8]> + Sync + Send + Default + std::fmt::Debug {
    /// Returns the length of an element when serialized as a byte slice.
    fn byte_len() -> usize;

    /// Creates the element from its byte form. Panics if the slice is not appropriately sized.
    fn from_slice(bytes: &[u8]) -> Self;

    fn copy_to_slice(&self, bytes: &mut [u8]);
}

impl<
        E: Element,
        A: Algorithm<E>,
        BaseTreeArity: Unsigned,
        SubTreeArity: Unsigned,
        TopTreeArity: Unsigned,
    >
    MerkleTree<E, A, LevelCacheStore<E, std::fs::File>, BaseTreeArity, SubTreeArity, TopTreeArity>
{
    /// Given a pathbuf, instantiate an ExternalReader and set it for the LevelCacheStore.
    pub fn set_external_reader_path(&mut self, path: &PathBuf) -> Result<()> {
        ensure!(self.data.store_mut().is_some(), "store data required");

        self.data
            .store_mut()
            .unwrap()
            .set_external_reader(ExternalReader::new_from_path(path)?)
    }

    /// Given a set of StoreConfig's (i.e on-disk references to
    /// levelcache stores) and replica config info, instantiate each
    /// tree and return a compound merkle tree with them.  The
    /// ordering of the trees is significant, as trees are leaf
    /// indexed / addressable in the same sequence that they are
    /// provided here.
    #[allow(clippy::type_complexity)]
    pub fn from_store_configs_and_replica(
        leafs: usize,
        configs: &[StoreConfig],
        replica_config: &ReplicaConfig,
    ) -> Result<
        MerkleTree<
            E,
            A,
            LevelCacheStore<E, std::fs::File>,
            BaseTreeArity,
            SubTreeArity,
            TopTreeArity,
        >,
    > {
        let branches = BaseTreeArity::to_usize();
        let mut trees = Vec::with_capacity(configs.len());
        ensure!(
            configs.len() == replica_config.offsets.len(),
            "Config and Replica offset lists lengths are invalid"
        );
        for (i, config) in configs.iter().enumerate() {
            let data = LevelCacheStore::new_from_disk_with_reader(
                get_merkle_tree_len(leafs, branches)?,
                branches,
                config,
                ExternalReader::new_from_config(replica_config, i)?,
            )
            .context("failed to instantiate levelcache store")?;
            trees.push(
                MerkleTree::<E, A, LevelCacheStore<_, _>, BaseTreeArity>::from_data_store(
                    data, leafs,
                )?,
            );
        }

        Self::from_trees(trees)
    }

    /// Given a set of StoreConfig's (i.e on-disk references to
    /// levelcache stores) and replica config info, instantiate each
    /// sub tree and return a compound merkle tree with them.  The
    /// ordering of the trees is significant, as trees are leaf
    /// indexed / addressable in the same sequence that they are
    /// provided here.
    #[allow(clippy::type_complexity)]
    pub fn from_sub_tree_store_configs_and_replica(
        leafs: usize,
        configs: &[StoreConfig],
        replica_config: &ReplicaConfig,
    ) -> Result<
        MerkleTree<
            E,
            A,
            LevelCacheStore<E, std::fs::File>,
            BaseTreeArity,
            SubTreeArity,
            TopTreeArity,
        >,
    > {
        ensure!(
            configs.len() == replica_config.offsets.len(),
            "Config and Replica offset lists lengths are invalid"
        );

        let sub_tree_count = TopTreeArity::to_usize();

        let mut start = 0;
        let mut end = configs.len() / sub_tree_count;
        let mut trees = Vec::with_capacity(sub_tree_count);

        for _ in 0..sub_tree_count {
            let replica_sub_config = ReplicaConfig {
                path: replica_config.path.clone(),
                offsets: replica_config.offsets[start..end].to_vec(),
            };
            trees.push(MerkleTree::<
                E,
                A,
                LevelCacheStore<_, _>,
                BaseTreeArity,
                SubTreeArity,
            >::from_store_configs_and_replica(
                leafs,
                &configs[start..end],
                &replica_sub_config,
            )?);
            start = end;
            end += configs.len() / sub_tree_count;
        }

        Self::from_sub_trees(trees)
    }
}

impl<
        E: Element,
        A: Algorithm<E>,
        S: Store<E>,
        BaseTreeArity: Unsigned,
        SubTreeArity: Unsigned,
        TopTreeArity: Unsigned,
    > MerkleTree<E, A, S, BaseTreeArity, SubTreeArity, TopTreeArity>
{
    /// Creates new merkle from a sequence of hashes.
    pub fn new<I: IntoIterator<Item = E>>(
        data: I,
    ) -> Result<MerkleTree<E, A, S, BaseTreeArity, SubTreeArity, TopTreeArity>> {
        Self::try_from_iter(data.into_iter().map(Ok))
    }

    /// Creates new merkle from a sequence of hashes.
    pub fn new_with_config<I: IntoIterator<Item = E>>(
        data: I,
        config: StoreConfig,
    ) -> Result<MerkleTree<E, A, S, BaseTreeArity, SubTreeArity, TopTreeArity>> {
        Self::try_from_iter_with_config(data.into_iter().map(Ok), config)
    }

    /// Creates new merkle tree from a list of hashable objects.
    pub fn from_data<O: Hashable<A>, I: IntoIterator<Item = O>>(
        data: I,
    ) -> Result<MerkleTree<E, A, S, BaseTreeArity, SubTreeArity, TopTreeArity>> {
        let mut a = A::default();
        Self::try_from_iter(data.into_iter().map(|x| {
            a.reset();
            x.hash(&mut a);
            Ok(a.hash())
        }))
    }

    /// Creates new merkle tree from a list of hashable objects.
    pub fn from_data_with_config<O: Hashable<A>, I: IntoIterator<Item = O>>(
        data: I,
        config: StoreConfig,
    ) -> Result<MerkleTree<E, A, S, BaseTreeArity, SubTreeArity, TopTreeArity>> {
        let mut a = A::default();
        Self::try_from_iter_with_config(
            data.into_iter().map(|x| {
                a.reset();
                x.hash(&mut a);
                Ok(a.hash())
            }),
            config,
        )
    }

    /// Creates new merkle tree from an already allocated 'Store'
    /// (used with 'Store::new_from_disk').  The specified 'size' is
    /// the number of base data leafs in the MT.
    pub fn from_data_store(
        data: S,
        leafs: usize,
    ) -> Result<MerkleTree<E, A, S, BaseTreeArity, SubTreeArity, TopTreeArity>> {
        ensure!(
            SubTreeArity::to_usize() == 0,
            "Data stores must not have sub-tree layers"
        );
        ensure!(
            TopTreeArity::to_usize() == 0,
            "Data stores must not have a top layer"
        );

        let branches = BaseTreeArity::to_usize();
        ensure!(next_pow2(leafs) == leafs, "leafs MUST be a power of 2");
        ensure!(
            next_pow2(branches) == branches,
            "branches MUST be a power of 2"
        );

        let tree_len = get_merkle_tree_len(leafs, branches)?;
        ensure!(tree_len == data.len(), "Inconsistent tree data");

        ensure!(
            is_merkle_tree_size_valid(leafs, branches),
            "MerkleTree size is invalid given the arity"
        );

        let row_count = get_merkle_tree_row_count(leafs, branches);
        let root = data.read_at(data.len() - 1)?;

        Ok(MerkleTree {
            data: Data::BaseTree(data),
            leafs,
            len: tree_len,
            row_count,
            root,
            _a: PhantomData,
            _e: PhantomData,
            _bta: PhantomData,
            _sta: PhantomData,
            _tta: PhantomData,
        })
    }

    /// Represent a fully constructed merkle tree from a provided slice.
    pub fn from_tree_slice(
        data: &[u8],
        leafs: usize,
    ) -> Result<MerkleTree<E, A, S, BaseTreeArity, SubTreeArity, TopTreeArity>> {
        ensure!(
            SubTreeArity::to_usize() == 0,
            "Data slice must not have sub-tree layers"
        );
        ensure!(
            TopTreeArity::to_usize() == 0,
            "Data slice must not have a top layer"
        );

        let branches = BaseTreeArity::to_usize();
        let row_count = get_merkle_tree_row_count(leafs, branches);
        let tree_len = get_merkle_tree_len(leafs, branches)?;
        ensure!(
            tree_len == data.len() / E::byte_len(),
            "Inconsistent tree data"
        );

        ensure!(
            is_merkle_tree_size_valid(leafs, branches),
            "MerkleTree size is invalid given the arity"
        );
        let store = S::new_from_slice(tree_len, &data).context("failed to create data store")?;
        let root = store.read_at(store.len() - 1)?;

        Ok(MerkleTree {
            data: Data::BaseTree(store),
            leafs,
            len: tree_len,
            row_count,
            root,
            _a: PhantomData,
            _e: PhantomData,
            _bta: PhantomData,
            _sta: PhantomData,
            _tta: PhantomData,
        })
    }

    /// Represent a fully constructed merkle tree from a provided slice.
    pub fn from_tree_slice_with_config(
        data: &[u8],
        leafs: usize,
        config: StoreConfig,
    ) -> Result<MerkleTree<E, A, S, BaseTreeArity, SubTreeArity, TopTreeArity>> {
        ensure!(
            SubTreeArity::to_usize() == 0,
            "Data slice must not have sub-tree layers"
        );
        ensure!(
            TopTreeArity::to_usize() == 0,
            "Data slice must not have a top layer"
        );

        let branches = BaseTreeArity::to_usize();
        let row_count = get_merkle_tree_row_count(leafs, branches);
        let tree_len = get_merkle_tree_len(leafs, branches)?;
        ensure!(
            tree_len == data.len() / E::byte_len(),
            "Inconsistent tree data"
        );

        ensure!(
            is_merkle_tree_size_valid(leafs, branches),
            "MerkleTree size is invalid given the arity"
        );

        let store = S::new_from_slice_with_config(tree_len, branches, &data, config)
            .context("failed to create data store")?;
        let root = store.read_at(store.len() - 1)?;

        Ok(MerkleTree {
            data: Data::BaseTree(store),
            leafs,
            len: tree_len,
            row_count,
            root,
            _a: PhantomData,
            _e: PhantomData,
            _bta: PhantomData,
            _sta: PhantomData,
            _tta: PhantomData,
        })
    }

    /// Creates new compound merkle tree from a vector of merkle
    /// trees.  The ordering of the trees is significant, as trees are
    /// leaf indexed / addressable in the same sequence that they are
    /// provided here.
    pub fn from_trees(
        trees: Vec<MerkleTree<E, A, S, BaseTreeArity>>,
    ) -> Result<MerkleTree<E, A, S, BaseTreeArity, SubTreeArity, TopTreeArity>> {
        ensure!(
            SubTreeArity::to_usize() > 0,
            "Cannot use from_trees if not constructing a structure with sub-trees"
        );
        ensure!(
            trees
                .iter()
                .all(|ref mt| mt.row_count() == trees[0].row_count()),
            "All passed in trees must have the same row_count"
        );
        ensure!(
            trees.iter().all(|ref mt| mt.len() == trees[0].len()),
            "All passed in trees must have the same length"
        );

        let sub_tree_layer_nodes = SubTreeArity::to_usize();
        ensure!(
            trees.len() == sub_tree_layer_nodes,
            "Length of trees MUST equal the number of sub tree layer nodes"
        );

        // If we are building a compound tree with no sub-trees,
        // all properties revert to the single tree properties.
        let (leafs, len, row_count, root) = if sub_tree_layer_nodes == 0 {
            (
                trees[0].leafs(),
                trees[0].len(),
                trees[0].row_count(),
                trees[0].root(),
            )
        } else {
            // Total number of leafs in the compound tree is the combined leafs total of all subtrees.
            let leafs = trees.iter().fold(0, |leafs, mt| leafs + mt.leafs());
            // Total length of the compound tree is the combined length of all subtrees plus the root.
            let len = trees.iter().fold(0, |len, mt| len + mt.len()) + 1;
            // Total row_count of the compound tree is the row_count of any of the sub-trees to top-layer plus root.
            let row_count = trees[0].row_count() + 1;
            // Calculate the compound root by hashing the top layer roots together.
            let roots: Vec<E> = trees.iter().map(|x| x.root()).collect();
            let root = A::default().multi_node(&roots, 1);

            (leafs, len, row_count, root)
        };

        Ok(MerkleTree {
            data: Data::SubTree(trees),
            leafs,
            len,
            row_count,
            root,
            _a: PhantomData,
            _e: PhantomData,
            _bta: PhantomData,
            _sta: PhantomData,
            _tta: PhantomData,
        })
    }

    /// Creates new top layer merkle tree from a vector of merkle
    /// trees with sub-trees.  The ordering of the trees is
    /// significant, as trees are leaf indexed / addressable in the
    /// same sequence that they are provided here.
    pub fn from_sub_trees(
        trees: Vec<MerkleTree<E, A, S, BaseTreeArity, SubTreeArity>>,
    ) -> Result<MerkleTree<E, A, S, BaseTreeArity, SubTreeArity, TopTreeArity>> {
        ensure!(
            TopTreeArity::to_usize() > 0,
            "Cannot use from_sub_trees if not constructing a structure with sub-trees"
        );
        ensure!(
            trees
                .iter()
                .all(|ref mt| mt.row_count() == trees[0].row_count()),
            "All passed in trees must have the same row_count"
        );
        ensure!(
            trees.iter().all(|ref mt| mt.len() == trees[0].len()),
            "All passed in trees must have the same length"
        );

        let top_layer_nodes = TopTreeArity::to_usize();
        ensure!(
            trees.len() == top_layer_nodes,
            "Length of trees MUST equal the number of top layer nodes"
        );

        // If we are building a compound tree with no sub-trees,
        // all properties revert to the single tree properties.
        let (leafs, len, row_count, root) = {
            // Total number of leafs in the compound tree is the combined leafs total of all subtrees.
            let leafs = trees.iter().fold(0, |leafs, mt| leafs + mt.leafs());
            // Total length of the compound tree is the combined length of all subtrees plus the root.
            let len = trees.iter().fold(0, |len, mt| len + mt.len()) + 1;
            // Total row_count of the compound tree is the row_count of any of the sub-trees to top-layer plus root.
            let row_count = trees[0].row_count() + 1;
            // Calculate the compound root by hashing the top layer roots together.
            let roots: Vec<E> = trees.iter().map(|x| x.root()).collect();
            let root = A::default().multi_node(&roots, 1);

            (leafs, len, row_count, root)
        };

        Ok(MerkleTree {
            data: Data::TopTree(trees),
            leafs,
            len,
            row_count,
            root,
            _a: PhantomData,
            _e: PhantomData,
            _bta: PhantomData,
            _sta: PhantomData,
            _tta: PhantomData,
        })
    }

    /// Creates new top layer merkle tree from a vector of merkle
    /// trees by first constructing the appropriate sub-trees.  The
    /// ordering of the trees is significant, as trees are leaf
    /// indexed / addressable in the same sequence that they are
    /// provided here.
    pub fn from_sub_trees_as_trees(
        mut trees: Vec<MerkleTree<E, A, S, BaseTreeArity>>,
    ) -> Result<MerkleTree<E, A, S, BaseTreeArity, SubTreeArity, TopTreeArity>> {
        ensure!(
            TopTreeArity::to_usize() > 0,
            "Cannot use from_sub_trees if not constructing a structure with sub-trees"
        );
        ensure!(
            trees
                .iter()
                .all(|ref mt| mt.row_count() == trees[0].row_count()),
            "All passed in trees must have the same row_count"
        );
        ensure!(
            trees.iter().all(|ref mt| mt.len() == trees[0].len()),
            "All passed in trees must have the same length"
        );

        let top_tree_arity = TopTreeArity::to_usize();
        let sub_tree_arity = SubTreeArity::to_usize();
        let top_layer_nodes = top_tree_arity * sub_tree_arity;
        ensure!(
            trees.len() == top_layer_nodes,
            "Length of trees MUST equal the number of top layer nodes"
        );

        // Group the trees appropriately into sub-tree ready vectors.
        let mut grouped_trees = Vec::with_capacity(top_tree_arity);
        for _ in 0..top_tree_arity {
            grouped_trees.push(trees.split_off(trees.len() - sub_tree_arity));
        }
        grouped_trees.reverse();

        let mut sub_trees: Vec<MerkleTree<E, A, S, BaseTreeArity, SubTreeArity>> =
            Vec::with_capacity(top_tree_arity);
        for group in grouped_trees {
            sub_trees.push(MerkleTree::from_trees(group)?);
        }

        let (leafs, len, row_count, root) = {
            // Total number of leafs in the compound tree is the combined leafs total of all subtrees.
            let leafs = sub_trees.iter().fold(0, |leafs, mt| leafs + mt.leafs());
            // Total length of the compound tree is the combined length of all subtrees plus the root.
            let len = sub_trees.iter().fold(0, |len, mt| len + mt.len()) + 1;
            // Total row_count of the compound tree is the row_count of any of the sub-trees to top-layer plus root.
            let row_count = sub_trees[0].row_count() + 1;
            // Calculate the compound root by hashing the top layer roots together.
            let roots: Vec<E> = sub_trees.iter().map(|x| x.root()).collect();
            let root = A::default().multi_node(&roots, 1);

            (leafs, len, row_count, root)
        };

        Ok(MerkleTree {
            data: Data::TopTree(sub_trees),
            leafs,
            len,
            row_count,
            root,
            _a: PhantomData,
            _e: PhantomData,
            _bta: PhantomData,
            _sta: PhantomData,
            _tta: PhantomData,
        })
    }

    /// Create a compound merkle tree given already constructed merkle
    /// trees contained as a slices. The ordering of the trees is
    /// significant, as trees are leaf indexed / addressable in the
    /// same sequence that they are provided here.
    pub fn from_slices(
        tree_data: &[&[u8]],
        leafs: usize,
    ) -> Result<MerkleTree<E, A, S, BaseTreeArity, SubTreeArity>> {
        let mut trees = Vec::with_capacity(tree_data.len());
        for data in tree_data {
            trees.push(MerkleTree::<E, A, S, BaseTreeArity>::from_tree_slice(
                data, leafs,
            )?);
        }

        MerkleTree::from_trees(trees)
    }

    /// Create a compound merkle tree given already constructed merkle
    /// trees contained as a slices, along with configs for
    /// persistence.  The ordering of the trees is significant, as
    /// trees are leaf indexed / addressable in the same sequence that
    /// they are provided here.
    pub fn from_slices_with_configs(
        tree_data: &[&[u8]],
        leafs: usize,
        configs: &[StoreConfig],
    ) -> Result<MerkleTree<E, A, S, BaseTreeArity, SubTreeArity, TopTreeArity>> {
        let mut trees = Vec::with_capacity(tree_data.len());
        for i in 0..tree_data.len() {
            trees.push(
                MerkleTree::<E, A, S, BaseTreeArity>::from_tree_slice_with_config(
                    tree_data[i],
                    leafs,
                    configs[i].clone(),
                )?,
            );
        }

        MerkleTree::from_trees(trees)
    }

    /// Given a set of Stores (i.e. backing to MTs), instantiate each
    /// tree and return a compound merkle tree with them.  The
    /// ordering of the stores is significant, as trees are leaf
    /// indexed / addressable in the same sequence that they are
    /// provided here.
    pub fn from_stores(
        leafs: usize,
        stores: Vec<S>,
    ) -> Result<MerkleTree<E, A, S, BaseTreeArity, SubTreeArity, TopTreeArity>> {
        let mut trees = Vec::with_capacity(stores.len());
        for store in stores {
            trees.push(MerkleTree::<E, A, S, BaseTreeArity>::from_data_store(
                store, leafs,
            )?);
        }

        MerkleTree::from_trees(trees)
    }

    /// Given a set of StoreConfig's (i.e on-disk references to disk
    /// stores), instantiate each tree and return a compound merkle
    /// tree with them.  The ordering of the trees is significant, as
    /// trees are leaf indexed / addressable in the same sequence that
    /// they are provided here.
    pub fn from_store_configs(
        leafs: usize,
        configs: &[StoreConfig],
    ) -> Result<MerkleTree<E, A, S, BaseTreeArity, SubTreeArity, TopTreeArity>> {
        let branches = BaseTreeArity::to_usize();
        let mut trees = Vec::with_capacity(configs.len());
        for config in configs {
            let data = S::new_with_config(
                get_merkle_tree_len(leafs, branches)?,
                branches,
                config.clone(),
            )
            .context("failed to create data store")?;
            trees.push(MerkleTree::<E, A, S, BaseTreeArity>::from_data_store(
                data, leafs,
            )?);
        }

        MerkleTree::from_trees(trees)
    }

    /// Given a set of StoreConfig's (i.e on-disk references to dis
    /// stores), instantiate each sub tree and return a compound
    /// merkle tree with them.  The ordering of the trees is
    /// significant, as trees are leaf indexed / addressable in the
    /// same sequence that they are provided here.
    #[allow(clippy::type_complexity)]
    pub fn from_sub_tree_store_configs(
        leafs: usize,
        configs: &[StoreConfig],
    ) -> Result<MerkleTree<E, A, S, BaseTreeArity, SubTreeArity, TopTreeArity>> {
        let tree_count = TopTreeArity::to_usize();

        let mut start = 0;
        let mut end = configs.len() / tree_count;

        let mut trees = Vec::with_capacity(tree_count);
        for _ in 0..tree_count {
            trees.push(
                MerkleTree::<E, A, S, BaseTreeArity, SubTreeArity>::from_store_configs(
                    leafs,
                    &configs[start..end],
                )?,
            );
            start = end;
            end += configs.len() / tree_count;
        }

        Self::from_sub_trees(trees)
    }

    #[inline]
    fn build_partial_tree(
        mut data: VecStore<E>,
        leafs: usize,
        row_count: usize,
    ) -> Result<MerkleTree<E, A, VecStore<E>, BaseTreeArity>> {
        let root = VecStore::build::<A, BaseTreeArity>(&mut data, leafs, row_count, None)?;
        let branches = BaseTreeArity::to_usize();

        let tree_len = get_merkle_tree_len(leafs, branches)?;
        ensure!(tree_len == Store::len(&data), "Inconsistent tree data");

        ensure!(
            is_merkle_tree_size_valid(leafs, branches),
            "MerkleTree size is invalid given the arity"
        );

        Ok(MerkleTree {
            data: Data::BaseTree(data),
            leafs,
            len: tree_len,
            row_count,
            root,
            _a: PhantomData,
            _e: PhantomData,
            _bta: PhantomData,
            _sta: PhantomData,
            _tta: PhantomData,
        })
    }

    /// Generate merkle sub tree inclusion proof for leaf `i` for
    /// either the top layer or the sub-tree layer, specified by the
    /// top_layer flag
    #[inline]
    fn gen_sub_tree_proof(
        &self,
        i: usize,
        top_layer: bool,
        arity: usize,
    ) -> Result<Proof<E, BaseTreeArity>> {
        ensure!(arity != 0, "Invalid sub-tree arity");

        // Locate the sub-tree the leaf is contained in.
        let tree_index = i / (self.leafs / arity);

        // Generate the sub tree proof at this tree level.
        let sub_tree_proof = if top_layer {
            ensure!(self.data.sub_trees().is_some(), "sub trees required");
            let sub_trees = self.data.sub_trees().unwrap();
            ensure!(arity == sub_trees.len(), "Top layer tree shape mis-match");

            let tree = &sub_trees[tree_index];
            let leaf_index = i % tree.leafs();

            tree.gen_proof(leaf_index)
        } else {
            ensure!(self.data.base_trees().is_some(), "base trees required");
            let base_trees = self.data.base_trees().unwrap();
            ensure!(arity == base_trees.len(), "Sub tree layer shape mis-match");

            let tree = &base_trees[tree_index];
            let leaf_index = i % tree.leafs();

            tree.gen_proof(leaf_index)
        }?;

        // Construct the top layer proof.  'lemma' length is
        // top_layer_nodes - 1 + root == top_layer_nodes
        let mut path: Vec<usize> = Vec::with_capacity(1); // path - 1
        let mut lemma: Vec<E> = Vec::with_capacity(arity);
        for i in 0..arity {
            if i != tree_index {
                lemma.push(if top_layer {
                    ensure!(self.data.sub_trees().is_some(), "sub trees required");
                    let sub_trees = self.data.sub_trees().unwrap();

                    sub_trees[i].root()
                } else {
                    ensure!(self.data.base_trees().is_some(), "base trees required");
                    let base_trees = self.data.base_trees().unwrap();

                    base_trees[i].root()
                });
            }
        }

        lemma.push(self.root());
        path.push(tree_index);

        Proof::new::<TopTreeArity, SubTreeArity>(Some(Box::new(sub_tree_proof)), lemma, path)
    }

    /// Generate merkle tree inclusion proof for leaf `i`
    #[inline]
    pub fn gen_proof(&self, i: usize) -> Result<Proof<E, BaseTreeArity>> {
        match &self.data {
            Data::TopTree(_) => self.gen_sub_tree_proof(i, true, TopTreeArity::to_usize()),
            Data::SubTree(_) => self.gen_sub_tree_proof(i, false, SubTreeArity::to_usize()),
            Data::BaseTree(_) => {
                ensure!(
                    i < self.leafs,
                    "{} is out of bounds (max: {})",
                    i,
                    self.leafs
                ); // i in [0 .. self.leafs)

                let mut base = 0;
                let mut j = i;

                // level 1 width
                let mut width = self.leafs;
                let branches = BaseTreeArity::to_usize();
                ensure!(width == next_pow2(width), "Must be a power of 2 tree");
                ensure!(
                    branches == next_pow2(branches),
                    "branches must be a power of 2"
                );
                let shift = log2_pow2(branches);

                let mut lemma: Vec<E> =
                    Vec::with_capacity(get_merkle_proof_lemma_len(self.row_count, branches));
                let mut path: Vec<usize> = Vec::with_capacity(self.row_count - 1); // path - 1

                // item is first
                ensure!(
                    SubTreeArity::to_usize() == 0,
                    "Data slice must not have sub-tree layers"
                );
                ensure!(
                    TopTreeArity::to_usize() == 0,
                    "Data slice must not have a top layer"
                );

                lemma.push(self.read_at(j)?);
                while base + 1 < self.len() {
                    let hash_index = (j / branches) * branches;
                    for k in hash_index..hash_index + branches {
                        if k != j {
                            lemma.push(self.read_at(base + k)?)
                        }
                    }

                    path.push(j % branches); // path_index

                    base += width;
                    width >>= shift; // width /= branches;
                    j >>= shift; // j /= branches;
                }

                // root is final
                lemma.push(self.root());

                // Sanity check: if the `MerkleTree` lost its integrity and `data` doesn't match the
                // expected values for `leafs` and `row_count` this can get ugly.
                ensure!(
                    lemma.len() == get_merkle_proof_lemma_len(self.row_count, branches),
                    "Invalid proof lemma length"
                );
                ensure!(
                    path.len() == self.row_count - 1,
                    "Invalid proof path length"
                );

                Proof::new::<U0, U0>(None, lemma, path)
            }
        }
    }

    /// Generate merkle sub-tree inclusion proof for leaf `i` using
    /// partial trees built from cached data if needed at that layer.
    fn gen_cached_top_tree_proof<Arity: Unsigned>(
        &self,
        i: usize,
        rows_to_discard: Option<usize>,
    ) -> Result<Proof<E, BaseTreeArity>> {
        ensure!(Arity::to_usize() != 0, "Invalid top-tree arity");
        ensure!(
            i < self.leafs,
            "{} is out of bounds (max: {})",
            i,
            self.leafs
        ); // i in [0 .. self.leafs)

        // Locate the sub-tree the leaf is contained in.
        ensure!(self.data.sub_trees().is_some(), "sub trees required");
        let trees = &self.data.sub_trees().unwrap();
        let tree_index = i / (self.leafs / Arity::to_usize());
        let tree = &trees[tree_index];
        let tree_leafs = tree.leafs();

        // Get the leaf index within the sub-tree.
        let leaf_index = i % tree_leafs;

        // Generate the proof that will validate to the provided
        // sub-tree root (note the branching factor of B).
        let sub_tree_proof = tree.gen_cached_proof(leaf_index, rows_to_discard)?;

        // Construct the top layer proof.  'lemma' length is
        // top_layer_nodes - 1 + root == top_layer_nodes
        let mut path: Vec<usize> = Vec::with_capacity(1); // path - 1
        let mut lemma: Vec<E> = Vec::with_capacity(Arity::to_usize());
        for i in 0..Arity::to_usize() {
            if i != tree_index {
                lemma.push(trees[i].root())
            }
        }

        lemma.push(self.root());
        path.push(tree_index);

        // Generate the final compound tree proof which is composed of
        // a sub-tree proof of branching factor B and a top-level
        // proof with a branching factor of SubTreeArity.
        Proof::new::<TopTreeArity, SubTreeArity>(Some(Box::new(sub_tree_proof)), lemma, path)
    }

    /// Generate merkle sub-tree inclusion proof for leaf `i` using
    /// partial trees built from cached data if needed at that layer.
    fn gen_cached_sub_tree_proof<Arity: Unsigned>(
        &self,
        i: usize,
        rows_to_discard: Option<usize>,
    ) -> Result<Proof<E, BaseTreeArity>> {
        ensure!(Arity::to_usize() != 0, "Invalid sub-tree arity");
        ensure!(
            i < self.leafs,
            "{} is out of bounds (max: {})",
            i,
            self.leafs
        ); // i in [0 .. self.leafs)

        // Locate the sub-tree the leaf is contained in.
        ensure!(self.data.base_trees().is_some(), "base trees required");
        let trees = &self.data.base_trees().unwrap();
        let tree_index = i / (self.leafs / Arity::to_usize());
        let tree = &trees[tree_index];
        let tree_leafs = tree.leafs();

        // Get the leaf index within the sub-tree.
        let leaf_index = i % tree_leafs;

        // Generate the proof that will validate to the provided
        // sub-tree root (note the branching factor of B).
        let sub_tree_proof = tree.gen_cached_proof(leaf_index, rows_to_discard)?;

        // Construct the top layer proof.  'lemma' length is
        // top_layer_nodes - 1 + root == top_layer_nodes
        let mut path: Vec<usize> = Vec::with_capacity(1); // path - 1
        let mut lemma: Vec<E> = Vec::with_capacity(Arity::to_usize());
        for i in 0..Arity::to_usize() {
            if i != tree_index {
                lemma.push(trees[i].root())
            }
        }

        lemma.push(self.root());
        path.push(tree_index);

        // Generate the final compound tree proof which is composed of
        // a sub-tree proof of branching factor B and a top-level
        // proof with a branching factor of SubTreeArity.
        Proof::new::<TopTreeArity, SubTreeArity>(Some(Box::new(sub_tree_proof)), lemma, path)
    }

    /// Generate merkle tree inclusion proof for leaf `i` by first
    /// building a partial tree (returned) along with the proof.
    /// 'rows_to_discard' is an option that will be used if set (even
    /// if it may cause an error), otherwise a reasonable default is
    /// chosen.
    ///
    /// Return value is a Result tuple of the proof and the partial
    /// tree that was constructed.
    #[allow(clippy::type_complexity)]
    pub fn gen_cached_proof(
        &self,
        i: usize,
        rows_to_discard: Option<usize>,
    ) -> Result<Proof<E, BaseTreeArity>> {
        match &self.data {
            Data::TopTree(_) => self.gen_cached_top_tree_proof::<TopTreeArity>(i, rows_to_discard),
            Data::SubTree(_) => self.gen_cached_sub_tree_proof::<SubTreeArity>(i, rows_to_discard),
            Data::BaseTree(_) => {
                ensure!(
                    i < self.leafs,
                    "{} is out of bounds (max: {})",
                    i,
                    self.leafs
                ); // i in [0 .. self.leafs]

                // For partial tree building, the data layer width must be a
                // power of 2.
                ensure!(
                    self.leafs == next_pow2(self.leafs),
                    "The size of the data layer must be a power of 2"
                );

                let branches = BaseTreeArity::to_usize();
                let total_size = get_merkle_tree_len(self.leafs, branches)?;
                // If rows to discard is specified and we *know* it's a value that will cause an error
                // (i.e. there are not enough rows to discard, we use a sane default instead).  This
                // primarily affects tests because it only affects 'small' trees, entirely outside the
                // scope of any 'production' tree width.
                let rows_to_discard = if let Some(rows) = rows_to_discard {
                    std::cmp::min(
                        rows,
                        StoreConfig::default_rows_to_discard(self.leafs, branches),
                    )
                } else {
                    StoreConfig::default_rows_to_discard(self.leafs, branches)
                };
                let cache_size = get_merkle_tree_cache_size(self.leafs, branches, rows_to_discard)?;
                ensure!(
                    cache_size < total_size,
                    "Generate a partial proof with all data available?"
                );

                let cached_leafs = get_merkle_tree_leafs(cache_size, branches)?;
                ensure!(
                    cached_leafs == next_pow2(cached_leafs),
                    "The size of the cached leafs must be a power of 2"
                );

                let cache_row_count = get_merkle_tree_row_count(cached_leafs, branches);
                let partial_row_count = self.row_count - cache_row_count + 1;

                // Calculate the subset of the base layer data width that we
                // need in order to build the partial tree required to build
                // the proof (termed 'segment_width'), given the data
                // configuration specified by 'rows_to_discard'.
                let segment_width = self.leafs / cached_leafs;
                let segment_start = (i / segment_width) * segment_width;
                let segment_end = segment_start + segment_width;

                debug!("leafs {}, branches {}, total size {}, total row_count {}, cache_size {}, rows_to_discard {}, \
                        partial_row_count {}, cached_leafs {}, segment_width {}, segment range {}-{} for {}",
                       self.leafs, branches, total_size, self.row_count, cache_size, rows_to_discard, partial_row_count,
                       cached_leafs, segment_width, segment_start, segment_end, i);

                // Copy the proper segment of the base data into memory and
                // initialize a VecStore to back a new, smaller MT.
                let mut data_copy = vec![0; segment_width * E::byte_len()];
                ensure!(self.data.store().is_some(), "store data required");

                self.data.store().unwrap().read_range_into(
                    segment_start,
                    segment_end,
                    &mut data_copy,
                )?;
                let partial_store = VecStore::new_from_slice(segment_width, &data_copy)?;
                ensure!(
                    Store::len(&partial_store) == segment_width,
                    "Inconsistent store length"
                );

                // Before building the tree, resize the store where the tree
                // will be built to allow space for the newly constructed layers.
                data_copy.resize(
                    get_merkle_tree_len(segment_width, branches)? * E::byte_len(),
                    0,
                );

                // Build the optimally small tree.
                let partial_tree: MerkleTree<E, A, VecStore<E>, BaseTreeArity> =
                    Self::build_partial_tree(partial_store, segment_width, partial_row_count)?;
                ensure!(
                    partial_row_count == partial_tree.row_count(),
                    "Inconsistent partial tree row_count"
                );

                // Generate entire proof with access to the base data, the
                // cached data, and the partial tree.
                let proof = self.gen_proof_with_partial_tree(i, rows_to_discard, &partial_tree)?;

                debug!(
                    "generated partial_tree of row_count {} and len {} with {} branches for proof at {}",
                    partial_tree.row_count,
                    partial_tree.len(),
                    branches,
                    i
                );

                Ok(proof)
            }
        }
    }

    /// Generate merkle tree inclusion proof for leaf `i` given a
    /// partial tree for lookups where data is otherwise unavailable.
    fn gen_proof_with_partial_tree(
        &self,
        i: usize,
        rows_to_discard: usize,
        partial_tree: &MerkleTree<E, A, VecStore<E>, BaseTreeArity>,
    ) -> Result<Proof<E, BaseTreeArity>> {
        ensure!(
            i < self.leafs,
            "{} is out of bounds (max: {})",
            i,
            self.leafs
        ); // i in [0 .. self.leafs)

        // For partial tree building, the data layer width must be a
        // power of 2.
        let mut width = self.leafs;
        let branches = BaseTreeArity::to_usize();
        ensure!(width == next_pow2(width), "Must be a power of 2 tree");
        ensure!(
            branches == next_pow2(branches),
            "branches must be a power of 2"
        );

        let data_width = width;
        let total_size = get_merkle_tree_len(data_width, branches)?;
        let cache_size = get_merkle_tree_cache_size(self.leafs, branches, rows_to_discard)?;
        let cache_index_start = total_size - cache_size;
        let cached_leafs = get_merkle_tree_leafs(cache_size, branches)?;
        ensure!(
            cached_leafs == next_pow2(cached_leafs),
            "Cached leafs size must be a power of 2"
        );

        // Calculate the subset of the data layer width that we need
        // in order to build the partial tree required to build the
        // proof (termed 'segment_width').
        let mut segment_width = width / cached_leafs;
        let segment_start = (i / segment_width) * segment_width;

        // shift is the amount that we need to decrease the width by
        // the number of branches at each level up the main merkle
        // tree.
        let shift = log2_pow2(branches);

        // segment_shift is the amount that we need to offset the
        // partial tree offsets to keep them within the space of the
        // partial tree as we move up it.
        //
        // segment_shift is conceptually (segment_start >>
        // (current_row_count * shift)), which tracks an offset in the
        // main merkle tree that we apply to the partial tree.
        let mut segment_shift = segment_start;

        // 'j' is used to track the challenged nodes required for the
        // proof up the tree.
        let mut j = i;

        // 'base' is used to track the data index of the layer that
        // we're currently processing in the main merkle tree that's
        // represented by the store.
        let mut base = 0;

        // 'partial_base' is used to track the data index of the layer
        // that we're currently processing in the partial tree.
        let mut partial_base = 0;

        let mut lemma: Vec<E> =
            Vec::with_capacity(get_merkle_proof_lemma_len(self.row_count, branches));
        let mut path: Vec<usize> = Vec::with_capacity(self.row_count - 1); // path - 1

        ensure!(
            SubTreeArity::to_usize() == 0,
            "Data slice must not have sub-tree layers"
        );
        ensure!(
            TopTreeArity::to_usize() == 0,
            "Data slice must not have a top layer"
        );

        lemma.push(self.read_at(j)?);
        while base + 1 < self.len() {
            let hash_index = (j / branches) * branches;
            for k in hash_index..hash_index + branches {
                if k != j {
                    let read_index = base + k;
                    lemma.push(
                        if read_index < data_width || read_index >= cache_index_start {
                            self.read_at(base + k)?
                        } else {
                            let read_index = partial_base + k - segment_shift;
                            partial_tree.read_at(read_index)?
                        },
                    );
                }
            }

            path.push(j % branches); // path_index

            base += width;
            width >>= shift; // width /= branches

            partial_base += segment_width;
            segment_width >>= shift; // segment_width /= branches

            segment_shift >>= shift; // segment_shift /= branches

            j >>= shift; // j /= branches;
        }

        // root is final
        lemma.push(self.root());

        // Sanity check: if the `MerkleTree` lost its integrity and `data` doesn't match the
        // expected values for `leafs` and `row_count` this can get ugly.
        ensure!(
            lemma.len() == get_merkle_proof_lemma_len(self.row_count, branches),
            "Invalid proof lemma length"
        );
        ensure!(
            path.len() == self.row_count - 1,
            "Invalid proof path length"
        );

        Proof::new::<U0, U0>(None, lemma, path)
    }

    /// Returns merkle root
    #[inline]
    pub fn root(&self) -> E {
        self.root.clone()
    }

    /// Returns number of elements in the tree.
    #[inline]
    pub fn len(&self) -> usize {
        match &self.data {
            Data::TopTree(_) => self.len,
            Data::SubTree(_) => self.len,
            Data::BaseTree(store) => store.len(),
        }
    }

    /// Truncates the data for later access via LevelCacheStore
    /// interface.
    #[inline]
    pub fn compact(&mut self, config: StoreConfig, store_version: u32) -> Result<bool> {
        let branches = BaseTreeArity::to_usize();
        ensure!(self.data.store_mut().is_some(), "store data required");

        self.data
            .store_mut()
            .unwrap()
            .compact(branches, config, store_version)
    }

    #[inline]
    pub fn reinit(&mut self) -> Result<()> {
        ensure!(self.data.store_mut().is_some(), "store data required");

        self.data.store_mut().unwrap().reinit()
    }

    /// Removes the backing store for this merkle tree.
    #[inline]
    pub fn delete(&self, config: StoreConfig) -> Result<()> {
        S::delete(config)
    }

    /// Returns `true` if the store contains no elements.
    #[inline]
    pub fn is_empty(&self) -> bool {
        match &self.data {
            Data::TopTree(_) => true,
            Data::SubTree(_) => true,
            Data::BaseTree(store) => store.is_empty(),
        }
    }

    /// Returns row_count of the tree
    #[inline]
    pub fn row_count(&self) -> usize {
        self.row_count
    }

    /// Returns original number of elements the tree was built upon.
    #[inline]
    pub fn leafs(&self) -> usize {
        self.leafs
    }

    /// Returns data reference
    #[inline]
    pub fn data(&self) -> Option<&S> {
        match &self.data {
            Data::TopTree(_) => None,
            Data::SubTree(_) => None,
            Data::BaseTree(store) => Some(store),
        }
    }

    /// Returns merkle leaf at index i
    #[inline]
    pub fn read_at(&self, i: usize) -> Result<E> {
        match &self.data {
            Data::TopTree(sub_trees) => {
                // Locate the top-layer tree the sub-tree leaf is contained in.
                ensure!(
                    TopTreeArity::to_usize() == sub_trees.len(),
                    "Top layer tree shape mis-match"
                );
                let tree_index = i / (self.leafs / TopTreeArity::to_usize());
                let tree = &sub_trees[tree_index];
                let tree_leafs = tree.leafs();

                // Get the leaf index within the sub-tree.
                let leaf_index = i % tree_leafs;

                tree.read_at(leaf_index)
            }
            Data::SubTree(base_trees) => {
                // Locate the sub-tree layer tree the base leaf is contained in.
                ensure!(
                    SubTreeArity::to_usize() == base_trees.len(),
                    "Sub-tree shape mis-match"
                );
                let tree_index = i / (self.leafs / SubTreeArity::to_usize());
                let tree = &base_trees[tree_index];
                let tree_leafs = tree.leafs();

                // Get the leaf index within the sub-tree.
                let leaf_index = i % tree_leafs;

                tree.read_at(leaf_index)
            }
            Data::BaseTree(data) => {
                // Read from the base layer tree data.
                data.read_at(i)
            }
        }
    }

    pub fn read_range(&self, start: usize, end: usize) -> Result<Vec<E>> {
        ensure!(start < end, "start must be less than end");
        ensure!(self.data.store().is_some(), "store data required");

        self.data.store().unwrap().read_range(start..end)
    }

    pub fn read_range_into(&self, start: usize, end: usize, buf: &mut [u8]) -> Result<()> {
        ensure!(start < end, "start must be less than end");
        ensure!(self.data.store().is_some(), "store data required");

        self.data.store().unwrap().read_range_into(start, end, buf)
    }

    /// Reads into a pre-allocated slice (for optimization purposes).
    pub fn read_into(&self, pos: usize, buf: &mut [u8]) -> Result<()> {
        ensure!(self.data.store().is_some(), "store data required");

        self.data.store().unwrap().read_into(pos, buf)
    }

    /// Build the tree given a slice of all leafs, in bytes form.
    pub fn from_byte_slice_with_config(leafs: &[u8], config: StoreConfig) -> Result<Self> {
        ensure!(
            leafs.len() % E::byte_len() == 0,
            "{} ist not a multiple of {}",
            leafs.len(),
            E::byte_len()
        );

        let leafs_count = leafs.len() / E::byte_len();
        let branches = BaseTreeArity::to_usize();
        ensure!(leafs_count > 1, "not enough leaves");
        ensure!(
            next_pow2(leafs_count) == leafs_count,
            "size MUST be a power of 2"
        );
        ensure!(
            next_pow2(branches) == branches,
            "branches MUST be a power of 2"
        );

        let size = get_merkle_tree_len(leafs_count, branches)?;
        let row_count = get_merkle_tree_row_count(leafs_count, branches);

        let mut data = S::new_from_slice_with_config(size, branches, leafs, config.clone())
            .context("failed to create data store")?;
        let root = S::build::<A, BaseTreeArity>(&mut data, leafs_count, row_count, Some(config))?;

        Ok(MerkleTree {
            data: Data::BaseTree(data),
            leafs: leafs_count,
            len: size,
            row_count,
            root,
            _a: PhantomData,
            _e: PhantomData,
            _bta: PhantomData,
            _sta: PhantomData,
            _tta: PhantomData,
        })
    }

    /// Build the tree given a slice of all leafs, in bytes form.
    pub fn from_byte_slice(leafs: &[u8]) -> Result<Self> {
        ensure!(
            leafs.len() % E::byte_len() == 0,
            "{} is not a multiple of {}",
            leafs.len(),
            E::byte_len()
        );

        let leafs_count = leafs.len() / E::byte_len();
        let branches = BaseTreeArity::to_usize();
        ensure!(leafs_count > 1, "not enough leaves");
        ensure!(
            next_pow2(leafs_count) == leafs_count,
            "size MUST be a power of 2"
        );
        ensure!(
            next_pow2(branches) == branches,
            "branches MUST be a power of 2"
        );

        let size = get_merkle_tree_len(leafs_count, branches)?;
        let row_count = get_merkle_tree_row_count(leafs_count, branches);

        let mut data = S::new_from_slice(size, leafs).context("failed to create data store")?;

        let root = S::build::<A, BaseTreeArity>(&mut data, leafs_count, row_count, None)?;

        Ok(MerkleTree {
            data: Data::BaseTree(data),
            leafs: leafs_count,
            len: size,
            row_count,
            root,
            _a: PhantomData,
            _e: PhantomData,
            _bta: PhantomData,
            _sta: PhantomData,
            _tta: PhantomData,
        })
    }
}

pub trait FromIndexedParallelIterator<E, BaseTreeArity>: Sized
where
    E: Send,
{
    fn from_par_iter<I>(par_iter: I) -> Result<Self>
    where
        BaseTreeArity: Unsigned,
        I: IntoParallelIterator<Item = E>,
        I::Iter: IndexedParallelIterator;

    fn from_par_iter_with_config<I>(par_iter: I, config: StoreConfig) -> Result<Self>
    where
        I: IntoParallelIterator<Item = E>,
        I::Iter: IndexedParallelIterator,
        BaseTreeArity: Unsigned;
}

impl<
        E: Element,
        A: Algorithm<E>,
        S: Store<E>,
        BaseTreeArity: Unsigned,
        SubTreeArity: Unsigned,
        TopTreeArity: Unsigned,
    > FromIndexedParallelIterator<E, BaseTreeArity>
    for MerkleTree<E, A, S, BaseTreeArity, SubTreeArity, TopTreeArity>
{
    /// Creates new merkle tree from an iterator over hashable objects.
    fn from_par_iter<I>(into: I) -> Result<Self>
    where
        I: IntoParallelIterator<Item = E>,
        I::Iter: IndexedParallelIterator,
    {
        let iter = into.into_par_iter();

        let leafs = iter.opt_len().expect("must be sized");
        let branches = BaseTreeArity::to_usize();
        ensure!(leafs > 1, "not enough leaves");
        ensure!(next_pow2(leafs) == leafs, "size MUST be a power of 2");
        ensure!(
            next_pow2(branches) == branches,
            "branches MUST be a power of 2"
        );

        let size = get_merkle_tree_len(leafs, branches)?;
        let row_count = get_merkle_tree_row_count(leafs, branches);

        let mut data = S::new(size).expect("failed to create data store");

        populate_data_par::<E, A, S, BaseTreeArity, _>(&mut data, iter)?;
        let root = S::build::<A, BaseTreeArity>(&mut data, leafs, row_count, None)?;

        Ok(MerkleTree {
            data: Data::BaseTree(data),
            leafs,
            len: size,
            row_count,
            root,
            _a: PhantomData,
            _e: PhantomData,
            _bta: PhantomData,
            _sta: PhantomData,
            _tta: PhantomData,
        })
    }

    /// Creates new merkle tree from an iterator over hashable objects.
    fn from_par_iter_with_config<I>(into: I, config: StoreConfig) -> Result<Self>
    where
        BaseTreeArity: Unsigned,
        I: IntoParallelIterator<Item = E>,
        I::Iter: IndexedParallelIterator,
    {
        let iter = into.into_par_iter();

        let leafs = iter.opt_len().expect("must be sized");
        let branches = BaseTreeArity::to_usize();
        ensure!(leafs > 1, "not enough leaves");
        ensure!(next_pow2(leafs) == leafs, "size MUST be a power of 2");
        ensure!(
            next_pow2(branches) == branches,
            "branches MUST be a power of 2"
        );

        let size = get_merkle_tree_len(leafs, branches)?;
        let row_count = get_merkle_tree_row_count(leafs, branches);

        let mut data = S::new_with_config(size, branches, config.clone())
            .context("failed to create data store")?;

        // If the data store was loaded from disk, we know we have
        // access to the full merkle tree.
        if data.loaded_from_disk() {
            let root = data.last().context("failed to read root")?;

            return Ok(MerkleTree {
                data: Data::BaseTree(data),
                leafs,
                len: size,
                row_count,
                root,
                _a: PhantomData,
                _e: PhantomData,
                _bta: PhantomData,
                _sta: PhantomData,
                _tta: PhantomData,
            });
        }

        populate_data_par::<E, A, S, BaseTreeArity, _>(&mut data, iter)?;
        let root = S::build::<A, BaseTreeArity>(&mut data, leafs, row_count, Some(config))?;

        Ok(MerkleTree {
            data: Data::BaseTree(data),
            leafs,
            len: size,
            row_count,
            root,
            _a: PhantomData,
            _e: PhantomData,
            _bta: PhantomData,
            _sta: PhantomData,
            _tta: PhantomData,
        })
    }
}

impl<
        E: Element,
        A: Algorithm<E>,
        S: Store<E>,
        BaseTreeArity: Unsigned,
        SubTreeArity: Unsigned,
        TopTreeArity: Unsigned,
    > MerkleTree<E, A, S, BaseTreeArity, SubTreeArity, TopTreeArity>
{
    /// Attempts to create a new merkle tree using hashable objects yielded by
    /// the provided iterator. This method returns the first error yielded by
    /// the iterator, if the iterator yielded an error.
    pub fn try_from_iter<I: IntoIterator<Item = Result<E>>>(into: I) -> Result<Self> {
        let iter = into.into_iter();

        let (_, n) = iter.size_hint();
        let leafs = n.ok_or_else(|| anyhow!("could not get size hint from iterator"))?;
        let branches = BaseTreeArity::to_usize();
        ensure!(leafs > 1, "not enough leaves");
        ensure!(next_pow2(leafs) == leafs, "size MUST be a power of 2");
        ensure!(
            next_pow2(branches) == branches,
            "branches MUST be a power of 2"
        );

        let size = get_merkle_tree_len(leafs, branches)?;
        let row_count = get_merkle_tree_row_count(leafs, branches);

        let mut data = S::new(size).context("failed to create data store")?;
        populate_data::<E, A, S, BaseTreeArity, I>(&mut data, iter)
            .context("failed to populate data")?;
        let root = S::build::<A, BaseTreeArity>(&mut data, leafs, row_count, None)?;

        Ok(MerkleTree {
            data: Data::BaseTree(data),
            leafs,
            len: size,
            row_count,
            root,
            _a: PhantomData,
            _e: PhantomData,
            _bta: PhantomData,
            _sta: PhantomData,
            _tta: PhantomData,
        })
    }

    /// Attempts to create a new merkle tree using hashable objects yielded by
    /// the provided iterator and store config. This method returns the first
    /// error yielded by the iterator, if the iterator yielded an error.
    pub fn try_from_iter_with_config<I: IntoIterator<Item = Result<E>>>(
        into: I,
        config: StoreConfig,
    ) -> Result<Self> {
        let iter = into.into_iter();

        let (_, n) = iter.size_hint();
        let leafs = n.ok_or_else(|| anyhow!("could not get size hint from iterator"))?;
        let branches = BaseTreeArity::to_usize();
        ensure!(leafs > 1, "not enough leaves");
        ensure!(next_pow2(leafs) == leafs, "size MUST be a power of 2");
        ensure!(
            next_pow2(branches) == branches,
            "branches MUST be a power of 2"
        );

        let size = get_merkle_tree_len(leafs, branches)?;
        let row_count = get_merkle_tree_row_count(leafs, branches);

        let mut data = S::new_with_config(size, branches, config.clone())
            .context("failed to create data store")?;

        // If the data store was loaded from disk, we know we have
        // access to the full merkle tree.
        if data.loaded_from_disk() {
            let root = data.last().context("failed to read root")?;

            return Ok(MerkleTree {
                data: Data::BaseTree(data),
                leafs,
                len: size,
                row_count,
                root,
                _a: PhantomData,
                _e: PhantomData,
                _bta: PhantomData,
                _sta: PhantomData,
                _tta: PhantomData,
            });
        }

        populate_data::<E, A, S, BaseTreeArity, I>(&mut data, iter)
            .expect("failed to populate data");
        let root = S::build::<A, BaseTreeArity>(&mut data, leafs, row_count, Some(config))?;

        Ok(MerkleTree {
            data: Data::BaseTree(data),
            leafs,
            len: size,
            row_count,
            root,
            _a: PhantomData,
            _e: PhantomData,
            _bta: PhantomData,
            _sta: PhantomData,
            _tta: PhantomData,
        })
    }
}

impl Element for [u8; 32] {
    fn byte_len() -> usize {
        32
    }

    fn from_slice(bytes: &[u8]) -> Self {
        if bytes.len() != 32 {
            panic!("invalid length {}, expected 32", bytes.len());
        }
        *array_ref!(bytes, 0, 32)
    }

    fn copy_to_slice(&self, bytes: &mut [u8]) {
        bytes.copy_from_slice(self);
    }
}

/// This function calculates length of the generic tree by taking values from arity parameters.
/// E.g. it can be used for base / compound / compound-compound trees.
pub fn get_merkle_tree_len_generic<
    BaseTreeArity: Unsigned,
    SubTreeArity: Unsigned,
    TopTreeArity: Unsigned,
>(
    leaves: usize,
) -> Result<usize> {
    let top_tree_arity = TopTreeArity::to_usize();
    let sub_tree_arity = SubTreeArity::to_usize();
    let base_tree_arity = BaseTreeArity::to_usize();

    let base_tree_len = get_merkle_tree_len(leaves, base_tree_arity)?;

    if top_tree_arity > 0 {
        return Ok(1 + top_tree_arity + sub_tree_arity * top_tree_arity * base_tree_len);
    }

    if sub_tree_arity > 0 {
        return Ok(1 + sub_tree_arity * base_tree_len);
    }

    Ok(base_tree_len)
}

/// FIXME: Ideally this function should be replaced with 'get_merkle_tree_len_generic' defined above,
/// since it considers compound and compound-compound trees
// Tree length calculation given the number of leafs in the tree and the branches.
pub fn get_merkle_tree_len(leafs: usize, branches: usize) -> Result<usize> {
    ensure!(leafs >= branches, "leaf and branch mis-match");
    ensure!(
        branches == next_pow2(branches),
        "branches must be a power of 2"
    );

    // Optimization
    if branches == 2 {
        ensure!(leafs == next_pow2(leafs), "leafs must be a power of 2");
        return Ok(2 * leafs - 1);
    }

    let mut len = leafs;
    let mut cur = leafs;
    let shift = log2_pow2(branches);
    if shift == 0 {
        return Ok(len);
    }

    while cur > 0 {
        cur >>= shift; // cur /= branches
        ensure!(cur < leafs, "invalid input provided");
        len += cur;
    }

    Ok(len)
}

// Tree length calculation given the number of leafs in the tree, the
// rows_to_discard, and the branches.
pub fn get_merkle_tree_cache_size(
    leafs: usize,
    branches: usize,
    rows_to_discard: usize,
) -> Result<usize> {
    let shift = log2_pow2(branches);
    let len = get_merkle_tree_len(leafs, branches)?;
    let mut row_count = get_merkle_tree_row_count(leafs, branches);

    ensure!(
        row_count - 1 > rows_to_discard,
        "Cannot discard all rows except for the base"
    );

    // 'row_count - 1' means that we start discarding rows above the base
    // layer, which is included in the current row_count.
    let cache_base = row_count - 1 - rows_to_discard;

    let mut cache_size = len;
    let mut cur_leafs = leafs;

    while row_count > cache_base {
        cache_size -= cur_leafs;
        cur_leafs >>= shift; // cur /= branches
        row_count -= 1;
    }

    Ok(cache_size)
}

pub fn is_merkle_tree_size_valid(leafs: usize, branches: usize) -> bool {
    if branches == 0 || leafs != next_pow2(leafs) || branches != next_pow2(branches) {
        return false;
    }

    let mut cur = leafs;
    let shift = log2_pow2(branches);
    while cur != 1 {
        cur >>= shift; // cur /= branches
        if cur > leafs || cur == 0 {
            return false;
        }
    }

    true
}

// Row_Count calculation given the number of leafs in the tree and the branches.
pub fn get_merkle_tree_row_count(leafs: usize, branches: usize) -> usize {
    // Optimization
    if branches == 2 {
        (leafs * branches).trailing_zeros() as usize
    } else {
        (branches as f64 * leafs as f64).log(branches as f64) as usize
    }
}

// Given a tree of 'row_count' with the specified number of 'branches',
// calculate the length of hashes required for the proof.
pub fn get_merkle_proof_lemma_len(row_count: usize, branches: usize) -> usize {
    2 + ((branches - 1) * (row_count - 1))
}

// This method returns the number of 'leafs' given a merkle tree
// length of 'len', where leafs must be a power of 2, respecting the
// number of branches.
pub fn get_merkle_tree_leafs(len: usize, branches: usize) -> Result<usize> {
    ensure!(
        branches == next_pow2(branches),
        "branches must be a power of 2"
    );

    let leafs = {
        // Optimization:
        if branches == 2 {
            (len >> 1) + 1
        } else {
            let mut leafs = 1;
            let mut cur = len;
            let shift = log2_pow2(branches);
            while cur != 1 {
                leafs <<= shift; // leafs *= branches
                ensure!(
                    cur > leafs,
                    "Invalid tree length provided for the specified arity"
                );
                cur -= leafs;
                ensure!(
                    cur < len,
                    "Invalid tree length provided for the specified arity"
                );
            }

            leafs
        }
    };

    ensure!(
        leafs == next_pow2(leafs),
        "Invalid tree length provided for the specified arity"
    );

    Ok(leafs)
}

/// returns next highest power of two from a given number if it is not
/// already a power of two.
pub fn next_pow2(n: usize) -> usize {
    n.next_power_of_two()
}

/// find power of 2 of a number which is power of 2
pub fn log2_pow2(n: usize) -> usize {
    n.trailing_zeros() as usize
}

pub fn populate_data<
    E: Element,
    A: Algorithm<E>,
    S: Store<E>,
    BaseTreeArity: Unsigned,
    I: IntoIterator<Item = Result<E>>,
>(
    data: &mut S,
    iter: <I as std::iter::IntoIterator>::IntoIter,
) -> Result<()> {
    if !data.is_empty() {
        return Ok(());
    }

    let mut buf = Vec::with_capacity(BUILD_DATA_BLOCK_SIZE * E::byte_len());

    let mut a = A::default();
    for item in iter {
        // short circuit the tree-populating routine if the iterator yields an
        // error
        let item = item?;

        a.reset();
        buf.extend(a.leaf(item).as_ref());
        if buf.len() >= BUILD_DATA_BLOCK_SIZE * E::byte_len() {
            let data_len = data.len();
            // FIXME: Integrate into `len()` call into `copy_from_slice`
            // once we update to `stable` 1.36.
            data.copy_from_slice(&buf, data_len)?;
            buf.clear();
        }
    }
    let data_len = data.len();
    data.copy_from_slice(&buf, data_len)?;
    data.sync()?;

    Ok(())
}

fn populate_data_par<E, A, S, BaseTreeArity, I>(data: &mut S, iter: I) -> Result<()>
where
    E: Element,
    A: Algorithm<E>,
    S: Store<E>,
    BaseTreeArity: Unsigned,
    I: ParallelIterator<Item = E> + IndexedParallelIterator,
{
    if !data.is_empty() {
        return Ok(());
    }

    let store = Arc::new(RwLock::new(data));

    iter.chunks(BUILD_DATA_BLOCK_SIZE)
        .enumerate()
        .try_for_each(|(index, chunk)| {
            let mut a = A::default();
            let mut buf = Vec::with_capacity(BUILD_DATA_BLOCK_SIZE * E::byte_len());

            for item in chunk {
                a.reset();
                buf.extend(a.leaf(item).as_ref());
            }
            store
                .write()
                .unwrap()
                .copy_from_slice(&buf[..], BUILD_DATA_BLOCK_SIZE * index)
        })?;

    store.write().unwrap().sync()?;
    Ok(())
}
#[cfg(test)]
use typenum::{U1, U11, U16, U4};

<<<<<<< HEAD
#[test]
fn test_get_merkle_tree_methods() {
    assert!(get_merkle_tree_len(16, 4).is_ok());
    assert!(get_merkle_tree_len(3, 1).is_ok());

    assert!(get_merkle_tree_len(0, 0).is_err());
    assert!(get_merkle_tree_len(1, 0).is_err());
    assert!(get_merkle_tree_len(1, 2).is_err());
    assert!(get_merkle_tree_len(4, 16).is_err());
    assert!(get_merkle_tree_len(1024, 11).is_err());

    assert!(get_merkle_tree_len_generic::<U4, U0, U0>(16).is_ok());
    assert!(get_merkle_tree_len_generic::<U1, U0, U0>(3).is_ok());
    assert!(get_merkle_tree_len_generic::<U0, U0, U0>(0).is_err());
    assert!(get_merkle_tree_len_generic::<U0, U0, U0>(1).is_err());
    assert!(get_merkle_tree_len_generic::<U2, U0, U0>(1).is_err());
    assert!(get_merkle_tree_len_generic::<U16, U0, U0>(4).is_err());
    assert!(get_merkle_tree_len_generic::<U11, U0, U0>(1024).is_err());

    assert_eq!(
        get_merkle_tree_len_generic::<U2, U0, U0>(16).unwrap(),
        16 + 8 + 4 + 2 + 1
    );
    assert_eq!(
        get_merkle_tree_len_generic::<U2, U4, U0>(16).unwrap(),
        (16 + 8 + 4 + 2 + 1) * 4 + 1
    );
    assert_eq!(
        get_merkle_tree_len_generic::<U2, U4, U2>(16).unwrap(),
        ((16 + 8 + 4 + 2 + 1) * 4 + 1) * 2 + 1
    );

    assert!(get_merkle_tree_leafs(31, 2).is_ok());
    assert!(get_merkle_tree_leafs(15, 2).is_ok());
    assert!(get_merkle_tree_leafs(127, 2).is_ok());

    assert!(get_merkle_tree_leafs(1398101, 4).is_ok());
    assert!(get_merkle_tree_leafs(299593, 8).is_ok());

    assert!(get_merkle_tree_leafs(32, 2).is_err());
    assert!(get_merkle_tree_leafs(16, 2).is_err());
    assert!(get_merkle_tree_leafs(128, 2).is_err());

    assert!(get_merkle_tree_leafs(32, 8).is_err());
    assert!(get_merkle_tree_leafs(16, 8).is_err());
    assert!(get_merkle_tree_leafs(128, 8).is_err());

    assert!(get_merkle_tree_leafs(1398102, 4).is_err());
    assert!(get_merkle_tree_leafs(299594, 8).is_err());

    let mib = 1024 * 1024;
    let gib = 1024 * mib;

    // 32 GiB octree cache size sanity checking
    let leafs = 32 * gib / 32;
    let rows_to_discard = StoreConfig::default_rows_to_discard(leafs, 8);
    let tree_size = get_merkle_tree_len(leafs, 8).expect("");
    let cache_size = get_merkle_tree_cache_size(leafs, 8, rows_to_discard).expect("");
    assert_eq!(leafs, 1073741824);
    assert_eq!(tree_size, 1227133513);
    assert_eq!(rows_to_discard, 2);
    assert_eq!(cache_size, 2396745);
    // Note: Values for when the default was 3
    //assert_eq!(rows_to_discard, 3);
    //assert_eq!(cache_size, 299593);

    // 4 GiB octree cache size sanity checking
    let leafs = 4 * gib / 32;
    let rows_to_discard = StoreConfig::default_rows_to_discard(leafs, 8);
    let tree_size = get_merkle_tree_len(leafs, 8).expect("");
    let cache_size = get_merkle_tree_cache_size(leafs, 8, rows_to_discard).expect("");
    assert_eq!(leafs, 134217728);
    assert_eq!(tree_size, 153391689);
    assert_eq!(rows_to_discard, 2);
    assert_eq!(cache_size, 299593);
    // Note: Values for when the default was 3
    //assert_eq!(rows_to_discard, 3);
    //assert_eq!(cache_size, 37449);

    // 512 MiB octree cache size sanity checking
    let leafs = 512 * mib / 32;
    let rows_to_discard = StoreConfig::default_rows_to_discard(leafs, 8);
    let tree_size = get_merkle_tree_len(leafs, 8).expect("");
    let cache_size = get_merkle_tree_cache_size(leafs, 8, rows_to_discard).expect("");
    assert_eq!(leafs, 16777216);
    assert_eq!(tree_size, 19173961);
    assert_eq!(rows_to_discard, 2);
    assert_eq!(cache_size, 37449);
    // Note: Values for when the default was 3
    //assert_eq!(rows_to_discard, 3);
    //assert_eq!(cache_size, 4681);
=======
#[cfg(test)]
mod tests {
    use crate::merkle::{
        get_merkle_tree_cache_size, get_merkle_tree_leafs, get_merkle_tree_len,
        get_merkle_tree_len_generic,
    };
    use crate::store::StoreConfig;
    use typenum::{U0, U1, U11, U16, U2, U4};

    #[test]
    fn test_get_merkle_tree_methods() {
        assert!(get_merkle_tree_len(16, 4).is_ok());
        assert!(get_merkle_tree_len(3, 1).is_ok());

        assert!(get_merkle_tree_len(0, 0).is_err());
        assert!(get_merkle_tree_len(1, 0).is_err());
        assert!(get_merkle_tree_len(1, 2).is_err());
        assert!(get_merkle_tree_len(4, 16).is_err());
        assert!(get_merkle_tree_len(1024, 11).is_err());

        assert!(get_merkle_tree_len_generic::<U4, U0, U0>(16).is_ok());
        assert!(get_merkle_tree_len_generic::<U1, U0, U0>(3).is_ok());

        assert!(get_merkle_tree_len_generic::<U0, U0, U0>(0).is_err());
        assert!(get_merkle_tree_len_generic::<U0, U0, U0>(1).is_err());
        assert!(get_merkle_tree_len_generic::<U2, U0, U0>(1).is_err());
        assert!(get_merkle_tree_len_generic::<U16, U0, U0>(4).is_err());
        assert!(get_merkle_tree_len_generic::<U11, U0, U0>(1024).is_err());

        assert_eq!(
            get_merkle_tree_len_generic::<U2, U0, U0>(16).unwrap(),
            16 + 8 + 4 + 2 + 1
        );
        assert_eq!(
            get_merkle_tree_len_generic::<U2, U4, U0>(16).unwrap(),
            (16 + 8 + 4 + 2 + 1) * 4 + 1
        );
        assert_eq!(
            get_merkle_tree_len_generic::<U2, U4, U2>(16).unwrap(),
            ((16 + 8 + 4 + 2 + 1) * 4 + 1) * 2 + 1
        );

        assert!(get_merkle_tree_leafs(31, 2).is_ok());
        assert!(get_merkle_tree_leafs(15, 2).is_ok());
        assert!(get_merkle_tree_leafs(127, 2).is_ok());

        assert!(get_merkle_tree_leafs(1398101, 4).is_ok());
        assert!(get_merkle_tree_leafs(299593, 8).is_ok());

        assert!(get_merkle_tree_leafs(32, 2).is_err());
        assert!(get_merkle_tree_leafs(16, 2).is_err());
        assert!(get_merkle_tree_leafs(128, 2).is_err());

        assert!(get_merkle_tree_leafs(32, 8).is_err());
        assert!(get_merkle_tree_leafs(16, 8).is_err());
        assert!(get_merkle_tree_leafs(128, 8).is_err());

        assert!(get_merkle_tree_leafs(1398102, 4).is_err());
        assert!(get_merkle_tree_leafs(299594, 8).is_err());

        let mib = 1024 * 1024;
        let gib = 1024 * mib;

        // 32 GiB octree cache size sanity checking
        let leafs = 32 * gib / 32;
        let rows_to_discard = StoreConfig::default_rows_to_discard(leafs, 8);
        let tree_size = get_merkle_tree_len(leafs, 8).expect("");
        let cache_size = get_merkle_tree_cache_size(leafs, 8, rows_to_discard).expect("");
        assert_eq!(leafs, 1073741824);
        assert_eq!(tree_size, 1227133513);
        assert_eq!(rows_to_discard, 2);
        assert_eq!(cache_size, 2396745);
        // Note: Values for when the default was 3
        //assert_eq!(rows_to_discard, 3);
        //assert_eq!(cache_size, 299593);

        // 4 GiB octree cache size sanity checking
        let leafs = 4 * gib / 32;
        let rows_to_discard = StoreConfig::default_rows_to_discard(leafs, 8);
        let tree_size = get_merkle_tree_len(leafs, 8).expect("");
        let cache_size = get_merkle_tree_cache_size(leafs, 8, rows_to_discard).expect("");
        assert_eq!(leafs, 134217728);
        assert_eq!(tree_size, 153391689);
        assert_eq!(rows_to_discard, 2);
        assert_eq!(cache_size, 299593);
        // Note: Values for when the default was 3
        //assert_eq!(rows_to_discard, 3);
        //assert_eq!(cache_size, 37449);

        // 512 MiB octree cache size sanity checking
        let leafs = 512 * mib / 32;
        let rows_to_discard = StoreConfig::default_rows_to_discard(leafs, 8);
        let tree_size = get_merkle_tree_len(leafs, 8).expect("");
        let cache_size = get_merkle_tree_cache_size(leafs, 8, rows_to_discard).expect("");
        assert_eq!(leafs, 16777216);
        assert_eq!(tree_size, 19173961);
        assert_eq!(rows_to_discard, 2);
        assert_eq!(cache_size, 37449);
        // Note: Values for when the default was 3
        //assert_eq!(rows_to_discard, 3);
        //assert_eq!(cache_size, 4681);
    }
>>>>>>> 3cce857e
}<|MERGE_RESOLUTION|>--- conflicted
+++ resolved
@@ -2058,102 +2058,7 @@
     store.write().unwrap().sync()?;
     Ok(())
 }
-#[cfg(test)]
-use typenum::{U1, U11, U16, U4};
-
-<<<<<<< HEAD
-#[test]
-fn test_get_merkle_tree_methods() {
-    assert!(get_merkle_tree_len(16, 4).is_ok());
-    assert!(get_merkle_tree_len(3, 1).is_ok());
-
-    assert!(get_merkle_tree_len(0, 0).is_err());
-    assert!(get_merkle_tree_len(1, 0).is_err());
-    assert!(get_merkle_tree_len(1, 2).is_err());
-    assert!(get_merkle_tree_len(4, 16).is_err());
-    assert!(get_merkle_tree_len(1024, 11).is_err());
-
-    assert!(get_merkle_tree_len_generic::<U4, U0, U0>(16).is_ok());
-    assert!(get_merkle_tree_len_generic::<U1, U0, U0>(3).is_ok());
-    assert!(get_merkle_tree_len_generic::<U0, U0, U0>(0).is_err());
-    assert!(get_merkle_tree_len_generic::<U0, U0, U0>(1).is_err());
-    assert!(get_merkle_tree_len_generic::<U2, U0, U0>(1).is_err());
-    assert!(get_merkle_tree_len_generic::<U16, U0, U0>(4).is_err());
-    assert!(get_merkle_tree_len_generic::<U11, U0, U0>(1024).is_err());
-
-    assert_eq!(
-        get_merkle_tree_len_generic::<U2, U0, U0>(16).unwrap(),
-        16 + 8 + 4 + 2 + 1
-    );
-    assert_eq!(
-        get_merkle_tree_len_generic::<U2, U4, U0>(16).unwrap(),
-        (16 + 8 + 4 + 2 + 1) * 4 + 1
-    );
-    assert_eq!(
-        get_merkle_tree_len_generic::<U2, U4, U2>(16).unwrap(),
-        ((16 + 8 + 4 + 2 + 1) * 4 + 1) * 2 + 1
-    );
-
-    assert!(get_merkle_tree_leafs(31, 2).is_ok());
-    assert!(get_merkle_tree_leafs(15, 2).is_ok());
-    assert!(get_merkle_tree_leafs(127, 2).is_ok());
-
-    assert!(get_merkle_tree_leafs(1398101, 4).is_ok());
-    assert!(get_merkle_tree_leafs(299593, 8).is_ok());
-
-    assert!(get_merkle_tree_leafs(32, 2).is_err());
-    assert!(get_merkle_tree_leafs(16, 2).is_err());
-    assert!(get_merkle_tree_leafs(128, 2).is_err());
-
-    assert!(get_merkle_tree_leafs(32, 8).is_err());
-    assert!(get_merkle_tree_leafs(16, 8).is_err());
-    assert!(get_merkle_tree_leafs(128, 8).is_err());
-
-    assert!(get_merkle_tree_leafs(1398102, 4).is_err());
-    assert!(get_merkle_tree_leafs(299594, 8).is_err());
-
-    let mib = 1024 * 1024;
-    let gib = 1024 * mib;
-
-    // 32 GiB octree cache size sanity checking
-    let leafs = 32 * gib / 32;
-    let rows_to_discard = StoreConfig::default_rows_to_discard(leafs, 8);
-    let tree_size = get_merkle_tree_len(leafs, 8).expect("");
-    let cache_size = get_merkle_tree_cache_size(leafs, 8, rows_to_discard).expect("");
-    assert_eq!(leafs, 1073741824);
-    assert_eq!(tree_size, 1227133513);
-    assert_eq!(rows_to_discard, 2);
-    assert_eq!(cache_size, 2396745);
-    // Note: Values for when the default was 3
-    //assert_eq!(rows_to_discard, 3);
-    //assert_eq!(cache_size, 299593);
-
-    // 4 GiB octree cache size sanity checking
-    let leafs = 4 * gib / 32;
-    let rows_to_discard = StoreConfig::default_rows_to_discard(leafs, 8);
-    let tree_size = get_merkle_tree_len(leafs, 8).expect("");
-    let cache_size = get_merkle_tree_cache_size(leafs, 8, rows_to_discard).expect("");
-    assert_eq!(leafs, 134217728);
-    assert_eq!(tree_size, 153391689);
-    assert_eq!(rows_to_discard, 2);
-    assert_eq!(cache_size, 299593);
-    // Note: Values for when the default was 3
-    //assert_eq!(rows_to_discard, 3);
-    //assert_eq!(cache_size, 37449);
-
-    // 512 MiB octree cache size sanity checking
-    let leafs = 512 * mib / 32;
-    let rows_to_discard = StoreConfig::default_rows_to_discard(leafs, 8);
-    let tree_size = get_merkle_tree_len(leafs, 8).expect("");
-    let cache_size = get_merkle_tree_cache_size(leafs, 8, rows_to_discard).expect("");
-    assert_eq!(leafs, 16777216);
-    assert_eq!(tree_size, 19173961);
-    assert_eq!(rows_to_discard, 2);
-    assert_eq!(cache_size, 37449);
-    // Note: Values for when the default was 3
-    //assert_eq!(rows_to_discard, 3);
-    //assert_eq!(cache_size, 4681);
-=======
+
 #[cfg(test)]
 mod tests {
     use crate::merkle::{
@@ -2256,5 +2161,4 @@
         //assert_eq!(rows_to_discard, 3);
         //assert_eq!(cache_size, 4681);
     }
->>>>>>> 3cce857e
 }